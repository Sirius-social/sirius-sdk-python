--- conflicted
+++ resolved
@@ -1,10 +1,6 @@
 from sirius_sdk.agent.agent import Agent
 from sirius_sdk.hub import init, context, endpoints, ledger, subscribe, ping, send, send_to, \
-<<<<<<< HEAD
-    generate_qr_code, DID, Crypto, Microledgers, Pairwise, CoProtocolAnon, CoProtocolP2P, CoProtocolThreaded
-=======
     generate_qr_code, DID, Crypto, Microledgers, PairwiseList
->>>>>>> 691195e4
 from sirius_sdk.encryption import P2PConnection
 from sirius_sdk.agent.pairwise import Pairwise, TheirEndpoint
 from sirius_sdk.agent.connections import Endpoint
@@ -12,10 +8,5 @@
 
 __all__ = [
     "Agent", "P2PConnection", "Pairwise", "TheirEndpoint", "Endpoint", "init", "context", "endpoints", "ledger",
-<<<<<<< HEAD
-    "subscribe", "ping", "send", "send_to", "generate_qr_code", "DID", "Crypto", "Microledgers", "Pairwise",
-    "CoProtocolAnon", "CoProtocolP2P", "CoProtocolThreaded"
-=======
     "subscribe", "ping", "send", "send_to", "generate_qr_code", "DID", "Crypto", "Microledgers", "PairwiseList"
->>>>>>> 691195e4
 ]